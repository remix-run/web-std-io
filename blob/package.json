--- conflicted
+++ resolved
@@ -47,13 +47,8 @@
     "prepare": "npm run build",
     "test:es": "uvu test all.spec.js",
     "test:web": "playwright-test -r uvu test/web.spec.js",
-<<<<<<< HEAD
-    "test:cjs": "rimraf dist && npm run build && node dist/test/web.spec.cjs",
+    "test:cjs": "rimraf dist && npm run build && node dist/test/all.spec.cjs",
     "test": "npm run test:es && npm run test:web && npm run test:cjs",
-=======
-    "test:cjs": "rimraf dist && npm run build && node dist/test/all.spec.cjs",
-    "test": "npm run test:es && npm run test:cjs",
->>>>>>> 874a28be
     "precommit": "lint-staged"
   },
   "lint-staged": {
