{
  "name": "@web-std/fetch",
  "version": "2.0.0",
  "description": "Web compatible Fetch API implementation for node.js",
  "main": "./dist/index.cjs",
  "module": "./src/index.js",
  "types": "./dist/src/index.d.ts",
  "sideEffects": false,
  "type": "module",
  "exports": {
    ".": {
      "import": "./src/index.js",
      "require": "./dist/index.cjs",
      "types": "./dist/src/index.d.ts"
    },
    "./package.json": "./package.json",
    "./body": {
      "import": "./src/body.js",
      "types": "./dist/src/body.d.ts"
    },
    "./src/request.js": {
      "import": "./src/request.js",
      "types": "./dist/src/request.d.ts"
    },
    "./src/response.js": {
      "import": "./src/response.js",
      "types": "./dist/src/response.d.ts"
    },
    "./src/headers.js": {
      "import": "./src/headers.js",
      "types": "./dist/src/headers.d.ts"
    }
  },
  "files": [
    "src",
    "dist"
  ],
  "engines": {
    "node": "^10.17 || >=12.3"
  },
  "scripts": {
    "build": "npm run build:cjs && npm run build:types",
    "test": "node --experimental-modules ../node_modules/c8/bin/c8 --reporter=html --reporter=lcov --reporter=text --check-coverage node --experimental-modules ../node_modules/mocha/bin/mocha",
    "test:cjs": "node ./test/commonjs/test-artifact.js",
    "coverage": "c8 report --reporter=text-lcov | coveralls",
    "typecheck": "tsc --build",
    "build:types": "tsc --build",
    "build:cjs": "rollup -c",
    "lint": "xo",
<<<<<<< HEAD
    "prepublishOnly": "node ./test/commonjs/test-artifact.js",
    "prepare": "npm run typecheck && npm run build"
=======
    "prepare": "npm run build"
>>>>>>> 874a28be
  },
  "repository": {
    "type": "git",
    "url": "https://github.com/web-std/io.git"
  },
  "keywords": [
    "fetch",
    "http",
    "promise",
    "request",
    "curl",
    "wget",
    "xhr",
    "whatwg"
  ],
  "author": "David Frank",
  "license": "MIT",
  "bugs": {
    "url": "https://github.com/web-std/io/issues"
  },
  "homepage": "https://github.com/web-std/io",
  "devDependencies": {
    "abort-controller": "^3.0.0",
    "abortcontroller-polyfill": "^1.7.1",
    "busboy": "^0.3.1",
    "c8": "^7.3.0",
    "chai": "^4.2.0",
    "chai-as-promised": "^7.1.1",
    "chai-iterator": "^3.0.2",
    "chai-string": "^1.5.0",
    "coveralls": "^3.1.0",
    "delay": "^4.4.0",
    "form-data": "^3.0.0",
    "formdata-node": "^2.4.0",
    "mocha": "^8.1.3",
    "p-timeout": "^3.2.0",
    "rollup": "^2.26.10",
    "tsd": "^0.13.1",
    "xo": "^0.33.1",
    "typescript": "^4.4.4"
  },
  "dependencies": {
    "@web-std/blob": "^2.1.0",
    "@web-std/form-data": "^2.1.0",
    "data-uri-to-buffer": "^3.0.1",
<<<<<<< HEAD
=======
    "web-streams-polyfill": "^3.1.1",
>>>>>>> 874a28be
    "@web3-storage/multipart-parser": "^1.0.0"
  },
  "esm": {
    "sourceMap": true,
    "cjs": false
  },
  "tsd": {
    "cwd": "@types",
    "compilerOptions": {
      "target": "esnext",
      "lib": [
        "es2018",
        "DOM"
      ],
      "allowSyntheticDefaultImports": false,
      "esModuleInterop": false
    }
  },
  "xo": {
    "envs": [
      "node",
      "browser"
    ],
    "rules": {
      "complexity": 0,
      "import/extensions": 0,
      "import/no-useless-path-segments": 0,
      "import/no-anonymous-default-export": 0,
      "unicorn/import-index": 0,
      "unicorn/no-reduce": 0,
      "capitalized-comments": 0
    },
    "ignores": [
      "dist",
      "@types"
    ],
    "overrides": [
      {
        "files": "test/**/*.js",
        "envs": [
          "node",
          "mocha"
        ],
        "rules": {
          "max-nested-callbacks": 0,
          "no-unused-expressions": 0,
          "new-cap": 0,
          "guard-for-in": 0,
          "unicorn/prevent-abbreviations": 0,
          "promise/prefer-await-to-then": 0,
          "ava/no-import-test-files": 0
        }
      },
      {
        "files": "example.js",
        "rules": {
          "import/no-extraneous-dependencies": 0
        }
      }
    ]
  },
  "runkitExampleFilename": "example.js"
}<|MERGE_RESOLUTION|>--- conflicted
+++ resolved
@@ -47,12 +47,7 @@
     "build:types": "tsc --build",
     "build:cjs": "rollup -c",
     "lint": "xo",
-<<<<<<< HEAD
-    "prepublishOnly": "node ./test/commonjs/test-artifact.js",
-    "prepare": "npm run typecheck && npm run build"
-=======
     "prepare": "npm run build"
->>>>>>> 874a28be
   },
   "repository": {
     "type": "git",
@@ -98,10 +93,6 @@
     "@web-std/blob": "^2.1.0",
     "@web-std/form-data": "^2.1.0",
     "data-uri-to-buffer": "^3.0.1",
-<<<<<<< HEAD
-=======
-    "web-streams-polyfill": "^3.1.1",
->>>>>>> 874a28be
     "@web3-storage/multipart-parser": "^1.0.0"
   },
   "esm": {
