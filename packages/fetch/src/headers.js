/**
 * Headers.js
 *
 * Headers class offers convenient helpers
 */

import { types } from "util";
import http from "http";
import { isIterable } from "./utils/is.js";

const validators =
	/** @type {{validateHeaderName?:(name:string) => any, validateHeaderValue?:(name:string, value:string) => any}} */
	(http);

<<<<<<< HEAD
const validateHeaderName =
	typeof validators.validateHeaderName === "function"
		? validators.validateHeaderName
		: /**
		   * @param {string} name
		   */
		  (name) => {
				if (!/^[\^`\-\w!#$%&'*+.|~]+$/.test(name)) {
					const err = new TypeError(
						`Header name must be a valid HTTP token [${name}]`
					);
					Object.defineProperty(err, "code", {
						value: "ERR_INVALID_HTTP_TOKEN",
					});
					throw err;
				}
		  };

const validateHeaderValue =
	typeof validators.validateHeaderValue === "function"
		? validators.validateHeaderValue
		: /**
		   * @param {string} name
		   * @param {string} value
		   */
		  (name, value) => {
				if (/[^\t\u0020-\u007E\u0080-\u00FF]/.test(value)) {
					const err = new TypeError(
						`Invalid character in header content ["${name}"]`
					);
					Object.defineProperty(err, "code", { value: "ERR_INVALID_CHAR" });
					throw err;
				}
		  };
=======
const validateHeaderName = typeof validators.validateHeaderName === 'function' ?
	validators.validateHeaderName :
	/**
	 * @param {string} name
	 */
	name => {
		if (!/^[\^`\-\w!#$%&'*+.|~]+$/.test(name)) {
			const err = new TypeError(`Header name must be a valid HTTP token [${name}]`);
			Object.defineProperty(err, 'code', {value: 'ERR_INVALID_HTTP_TOKEN'});
			throw err;
		}
	};

const validateHeaderValue = typeof validators.validateHeaderValue === 'function' ?
	validators.validateHeaderValue :
	/**
	 * @param {string} name
	 * @param {string} value
	 */
	(name, value) => {
		if (/[^\t\u0020-\u007E\u0080-\u00FF]/.test(value)) {
			const err = new TypeError(`Invalid character in header content ["${name}"]`);
			Object.defineProperty(err, 'code', {value: 'ERR_INVALID_CHAR'});
			throw err;
		}
	};
>>>>>>> 7f91c871

/**
 * @typedef {Headers | Record<string, string> | Iterable<readonly [string, string]> | Iterable<Iterable<string>>} HeadersInit
 */

/**
 * This Fetch API interface allows you to perform various actions on HTTP request and response headers.
 * These actions include retrieving, setting, adding to, and removing.
 * A Headers object has an associated header list, which is initially empty and consists of zero or more name and value pairs.
 * You can add to this using methods like append() (see Examples.)
 * In all methods of this interface, header names are matched by case-insensitive byte sequence.
 *
 * @implements {globalThis.Headers}
 */
export default class Headers extends URLSearchParams {
	/**
	 * Headers class
	 *
	 * @constructor
	 * @param {HeadersInit} [init] - Response headers
	 */
	constructor(init) {
		// Validate and normalize init object in [name, value(s)][]
		/** @type {string[][]} */
		let result = [];
		if (init instanceof Headers) {
			const raw = init.raw();
			for (const [name, values] of Object.entries(raw)) {
				result.push(...values.map((value) => [name, value]));
			}
		} else if (init == null) {
			// eslint-disable-line no-eq-null, eqeqeq
			// No op
		} else if (isIterable(init)) {
			// Sequence<sequence<ByteString>>
			// Note: per spec we have to first exhaust the lists then process them
			result = [...init]
				.map((pair) => {
					if (typeof pair !== "object" || types.isBoxedPrimitive(pair)) {
						throw new TypeError("Each header pair must be an iterable object");
					}

					return [...pair];
				})
				.map((pair) => {
					if (pair.length !== 2) {
						throw new TypeError("Each header pair must be a name/value tuple");
					}

					return [...pair];
				});
		} else if (typeof init === "object" && init !== null) {
			// Record<ByteString, ByteString>
			result.push(...Object.entries(init));
		} else {
			throw new TypeError(
				"Failed to construct 'Headers': The provided value is not of type '(sequence<sequence<ByteString>> or record<ByteString, ByteString>)"
			);
		}

		// Validate and lowercase
		result =
			result.length > 0
				? result.map(([name, value]) => {
						validateHeaderName(name);
						validateHeaderValue(name, String(value));
						return [String(name).toLowerCase(), String(value)];
				  })
				: [];

		super(result);

		// Returning a Proxy that will lowercase key names, validate parameters and sort keys
		// eslint-disable-next-line no-constructor-return
		return new Proxy(this, {
			get(target, p, receiver) {
				switch (p) {
					case "append":
					case "set":
						/**
						 * @param {string} name
						 * @param {string} value
						 */
						return (name, value) => {
							validateHeaderName(name);
							validateHeaderValue(name, String(value));
							return URLSearchParams.prototype[p].call(
								target,
								String(name).toLowerCase(),
								String(value)
							);
						};

					case "delete":
					case "has":
					case "getAll":
						/**
						 * @param {string} name
						 */
						return (name) => {
							validateHeaderName(name);
							// @ts-ignore
							return URLSearchParams.prototype[p].call(
								target,
								String(name).toLowerCase()
							);
						};

					case "keys":
						return () => {
							target.sort();
							return new Set(
								URLSearchParams.prototype.keys.call(target)
							).keys();
						};

					default:
						return Reflect.get(target, p, receiver);
				}
			},
			/* c8 ignore next */
		});
	}

	get [Symbol.toStringTag]() {
		return this.constructor.name;
	}

	toString() {
		return Object.prototype.toString.call(this);
	}

	/**
	 *
	 * @param {string} name
	 */
	get(name) {
		const values = this.getAll(name);
		if (values.length === 0) {
			return null;
		}

		let value = values.join(", ");
		if (/^content-encoding$/i.test(name)) {
			value = value.toLowerCase();
		}

		return value;
	}

	/**
	 * @param {(value: string, key: string, parent: this) => void} callback
	 * @param {any} thisArg
	 * @returns {void}
	 */
	forEach(callback, thisArg = undefined) {
		for (const name of this.keys()) {
			Reflect.apply(callback, thisArg, [this.get(name), name, this]);
		}
	}

	/**
	 * @returns {IterableIterator<string>}
	 */
	*values() {
		for (const name of this.keys()) {
			yield /** @type {string} */ (this.get(name));
		}
	}

	/**
	 * @returns {IterableIterator<[string, string]>}
	 */
	*entries() {
		for (const name of this.keys()) {
			yield [name, /** @type {string} */ (this.get(name))];
		}
	}

	[Symbol.iterator]() {
		return this.entries();
	}

	/**
	 * Node-fetch non-spec method
	 * returning all headers and their values as array
	 * @returns {Record<string, string[]>}
	 */
	raw() {
		return [...this.keys()].reduce((result, key) => {
			result[key] = this.getAll(key);
			return result;
		}, /** @type {Record<string, string[]>} */ ({}));
	}

	/**
	 * For better console.log(headers) and also to convert Headers into Node.js Request compatible format
	 */
	[Symbol.for("nodejs.util.inspect.custom")]() {
		return [...this.keys()].reduce((result, key) => {
			const values = this.getAll(key);
			// Http.request() only supports string as Host header.
			// This hack makes specifying custom Host header possible.
			if (key === "host") {
				result[key] = values[0];
			} else {
				result[key] = values.length > 1 ? values : values[0];
			}

			return result;
		}, /** @type {Record<string, string|string[]>} */ ({}));
	}
}

/**
 * Re-shaping object for Web IDL tests
 * Only need to do it for overridden methods
 */
Object.defineProperties(
	Headers.prototype,
	["get", "entries", "forEach", "values"].reduce((result, property) => {
		result[property] = { enumerable: true };
		return result;
	}, /** @type {Record<string, {enumerable:true}>} */ ({}))
);

/**
 * Create a Headers object from an http.IncomingMessage.rawHeaders, ignoring those that do
 * not conform to HTTP grammar productions.
 * @param {import('http').IncomingMessage['rawHeaders']} headers
 */
export function fromRawHeaders(headers = []) {
	return new Headers(
		headers
			// Split into pairs
			.reduce((result, value, index, array) => {
				if (index % 2 === 0) {
					result.push(array.slice(index, index + 2));
				}

				return result;
			}, /** @type {string[][]} */ ([]))
			.filter(([name, value]) => {
				try {
					validateHeaderName(name);
					validateHeaderValue(name, String(value));
					return true;
				} catch {
					return false;
				}
			})
	);
}<|MERGE_RESOLUTION|>--- conflicted
+++ resolved
@@ -12,7 +12,6 @@
 	/** @type {{validateHeaderName?:(name:string) => any, validateHeaderValue?:(name:string, value:string) => any}} */
 	(http);
 
-<<<<<<< HEAD
 const validateHeaderName =
 	typeof validators.validateHeaderName === "function"
 		? validators.validateHeaderName
@@ -47,34 +46,6 @@
 					throw err;
 				}
 		  };
-=======
-const validateHeaderName = typeof validators.validateHeaderName === 'function' ?
-	validators.validateHeaderName :
-	/**
-	 * @param {string} name
-	 */
-	name => {
-		if (!/^[\^`\-\w!#$%&'*+.|~]+$/.test(name)) {
-			const err = new TypeError(`Header name must be a valid HTTP token [${name}]`);
-			Object.defineProperty(err, 'code', {value: 'ERR_INVALID_HTTP_TOKEN'});
-			throw err;
-		}
-	};
-
-const validateHeaderValue = typeof validators.validateHeaderValue === 'function' ?
-	validators.validateHeaderValue :
-	/**
-	 * @param {string} name
-	 * @param {string} value
-	 */
-	(name, value) => {
-		if (/[^\t\u0020-\u007E\u0080-\u00FF]/.test(value)) {
-			const err = new TypeError(`Invalid character in header content ["${name}"]`);
-			Object.defineProperty(err, 'code', {value: 'ERR_INVALID_CHAR'});
-			throw err;
-		}
-	};
->>>>>>> 7f91c871
 
 /**
  * @typedef {Headers | Record<string, string> | Iterable<readonly [string, string]> | Iterable<Iterable<string>>} HeadersInit
