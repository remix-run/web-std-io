// Test tools
<<<<<<< HEAD
import zlib from "zlib";
import crypto from "crypto";
import http from "http";
import fs from "fs";
import stream from "stream";
import path from "path";
import { lookup } from "dns";
import vm from "vm";
import { TextEncoder } from "util";
=======
import zlib from "node:zlib";
import crypto from "node:crypto";
import http from "node:http";
import fs from "node:fs";
import stream from "node:stream";
import path from "node:path";
import { lookup } from "node:dns";
import vm from "node:vm";
import { TextEncoder } from "node:util";
>>>>>>> 7f91c871
import chai from "chai";
import chaiPromised from "chai-as-promised";
import chaiIterator from "chai-iterator";
import chaiString from "chai-string";
import FormData from "form-data";
import FormDataNode from "formdata-node";
import delay from "delay";
import AbortControllerMysticatea from "abort-controller";
import abortControllerPolyfill from "abortcontroller-polyfill/dist/abortcontroller.js";
import { ReadableStream } from "../src/package.js";
const AbortControllerPolyfill = abortControllerPolyfill.AbortController;

// Test subjects
import { Blob } from "@remix-run/web-blob";

import fetch, { Headers, Request, Response } from "@remix-run/web-fetch";
import { FetchError } from "../src/errors/fetch-error.js";
import HeadersOrig, { fromRawHeaders } from "../src/headers.js";
import RequestOrig from "../src/request.js";
import ResponseOrig from "../src/response.js";
import Body, {
	getTotalBytes,
	extractContentType,
	streamIterator,
} from "../src/body.js";
import TestServer from "./utils/server.js";

const { Uint8Array: VMUint8Array } = vm.runInNewContext("this");

import chaiTimeout from "./utils/chai-timeout.js";

chai.use(chaiPromised);
chai.use(chaiIterator);
chai.use(chaiString);
chai.use(chaiTimeout);
const { expect } = chai;

/**
 * @template T
 * @param {ReadableStream<T>} stream
 * @param {(data:T) => void} dataHandler
 * @returns {Promise<void>}
 */
async function streamToPromise(stream, dataHandler) {
	for await (const chunk of streamIterator(stream)) {
		dataHandler(chunk);
	}
}

async function collectStream(stream) {
	const chunks = [];
	for await (const chunk of streamIterator(stream)) {
		chunks.push(chunk);
	}

	return chunks;
}

describe("node-fetch", () => {
	const local = new TestServer();
	let base;

	beforeEach(async () => {
		await local.start();
		base = `http://${local.hostname}:${local.port}/`;
	});

	afterEach(async () => {
		return local.stop();
	});

	it("should return a promise", () => {
		const url = `${base}hello`;
		const p = fetch(url);
		expect(p).to.be.an.instanceof(Promise);
		expect(p).to.have.property("then");
	});

	it("should expose Headers, Response and Request constructors", () => {
		expect(Headers).to.equal(HeadersOrig);
		expect(Response).to.equal(ResponseOrig);
		expect(Request).to.equal(RequestOrig);
	});

	it("should support proper toString output for Headers, Response and Request objects", () => {
		expect(new Headers().toString()).to.equal("[object Headers]");
		expect(new Response().toString()).to.equal("[object Response]");
		expect(new Request(base).toString()).to.equal("[object Request]");
	});

	it("should reject with error if url is protocol relative", () => {
		const url = "//example.com/";
		return expect(fetch(url)).to.eventually.be.rejectedWith(
			TypeError,
			/Invalid URL/
		);
	});

	it("should reject with error if url is relative path", () => {
		const url = "/some/path";
		return expect(fetch(url)).to.eventually.be.rejectedWith(
			TypeError,
			/Invalid URL/
		);
	});

	it("should reject with error if protocol is unsupported", () => {
		const url = "ftp://example.com/";
		return expect(fetch(url)).to.eventually.be.rejectedWith(
			TypeError,
			/URL scheme "ftp" is not supported/
		);
	});

	it("should reject with error on network failure", function () {
		this.timeout(5000);
		const url = "http://localhost:50000/";
		return expect(fetch(url))
			.to.eventually.be.rejected.and.be.an.instanceOf(FetchError)
			.and.include({
				type: "system",
				code: "ECONNREFUSED",
				errno: "ECONNREFUSED",
			});
	});

	it("error should contain system error if one occurred", () => {
		const err = new FetchError("a message", "system", new Error("an error"));
		return expect(err).to.have.property("erroredSysCall");
	});

	it("error should not contain system error if none occurred", () => {
		const err = new FetchError("a message", "a type");
		return expect(err).to.not.have.property("erroredSysCall");
	});

	it("system error is extracted from failed requests", function () {
		this.timeout(5000);
		const url = "http://localhost:50000/";
		return expect(fetch(url))
			.to.eventually.be.rejected.and.be.an.instanceOf(FetchError)
			.and.have.property("erroredSysCall");
	});

	it("should resolve into response", () => {
		const url = `${base}hello`;
		return fetch(url).then((res) => {
			expect(res).to.be.an.instanceof(Response);
			expect(res.headers).to.be.an.instanceof(Headers);
			expect(res.body).to.be.an.instanceof(ReadableStream);
			expect(res.bodyUsed).to.be.false;

			expect(res.url).to.equal(url);
			expect(res.ok).to.be.true;
			expect(res.status).to.equal(200);
			expect(res.statusText).to.equal("OK");
		});
	});

	it("Response.redirect should resolve into response", () => {
		const res = Response.redirect("http://localhost");
		expect(res).to.be.an.instanceof(Response);
		expect(res.headers).to.be.an.instanceof(Headers);
		expect(res.headers.get("location")).to.equal("http://localhost/");
		expect(res.status).to.equal(302);
	});

	it("Response.redirect /w invalid url should fail", () => {
		expect(() => {
			Response.redirect("localhost");
		}).to.throw();
	});

	it("Response.redirect /w invalid status should fail", () => {
		expect(() => {
			Response.redirect("http://localhost", 200);
		}).to.throw();
	});

	it("should accept plain text response", () => {
		const url = `${base}plain`;
		return fetch(url).then((res) => {
			expect(res.headers.get("content-type")).to.equal("text/plain");
			return res.text().then((result) => {
				expect(res.bodyUsed).to.be.true;
				expect(result).to.be.a("string");
				expect(result).to.equal("text");
			});
		});
	});

	it("should accept html response (like plain text)", () => {
		const url = `${base}html`;
		return fetch(url).then((res) => {
			expect(res.headers.get("content-type")).to.equal("text/html");
			return res.text().then((result) => {
				expect(res.bodyUsed).to.be.true;
				expect(result).to.be.a("string");
				expect(result).to.equal("<html></html>");
			});
		});
	});

	it("should accept json response", () => {
		const url = `${base}json`;
		return fetch(url).then((res) => {
			expect(res.headers.get("content-type")).to.equal("application/json");
			return res.json().then((result) => {
				expect(res.bodyUsed).to.be.true;
				expect(result).to.be.an("object");
				expect(result).to.deep.equal({ name: "value" });
			});
		});
	});

	it("should send request with custom headers", () => {
		const url = `${base}inspect`;
		const options = {
			headers: { "x-custom-header": "abc" },
		};
		return fetch(url, options)
			.then((res) => {
				return res.json();
			})
			.then((res) => {
				expect(res.headers["x-custom-header"]).to.equal("abc");
			});
	});

	it("should accept headers instance", () => {
		const url = `${base}inspect`;
		const options = {
			headers: new Headers({ "x-custom-header": "abc" }),
		};
		return fetch(url, options)
			.then((res) => {
				return res.json();
			})
			.then((res) => {
				expect(res.headers["x-custom-header"]).to.equal("abc");
			});
	});

	it("should accept custom host header", () => {
		const url = `${base}inspect`;
		const options = {
			headers: {
				host: "example.com",
			},
		};
		return fetch(url, options)
			.then((res) => {
				return res.json();
			})
			.then((res) => {
				expect(res.headers.host).to.equal("example.com");
			});
	});

	it("should accept custom HoSt header", () => {
		const url = `${base}inspect`;
		const options = {
			headers: {
				HoSt: "example.com",
			},
		};
		return fetch(url, options)
			.then((res) => {
				return res.json();
			})
			.then((res) => {
				expect(res.headers.host).to.equal("example.com");
			});
	});

	it("should follow redirect code 301", () => {
		const url = `${base}redirect/301`;
		return fetch(url).then((res) => {
			expect(res.url).to.equal(`${base}inspect`);
			expect(res.status).to.equal(200);
			expect(res.ok).to.be.true;
		});
	});

	it("should follow redirect code 302", () => {
		const url = `${base}redirect/302`;
		return fetch(url).then((res) => {
			expect(res.url).to.equal(`${base}inspect`);
			expect(res.status).to.equal(200);
		});
	});

	it("should follow redirect code 303", () => {
		const url = `${base}redirect/303`;
		return fetch(url).then((res) => {
			expect(res.url).to.equal(`${base}inspect`);
			expect(res.status).to.equal(200);
		});
	});

	it("should follow redirect code 307", () => {
		const url = `${base}redirect/307`;
		return fetch(url).then((res) => {
			expect(res.url).to.equal(`${base}inspect`);
			expect(res.status).to.equal(200);
		});
	});

	it("should follow redirect code 308", () => {
		const url = `${base}redirect/308`;
		return fetch(url).then((res) => {
			expect(res.url).to.equal(`${base}inspect`);
			expect(res.status).to.equal(200);
		});
	});

	it("should follow redirect chain", () => {
		const url = `${base}redirect/chain`;
		return fetch(url).then((res) => {
			expect(res.url).to.equal(`${base}inspect`);
			expect(res.status).to.equal(200);
		});
	});

	it("should follow POST request redirect code 301 with GET", () => {
		const url = `${base}redirect/301`;
		const options = {
			method: "POST",
			body: "a=1",
		};
		return fetch(url, options).then((res) => {
			expect(res.url).to.equal(`${base}inspect`);
			expect(res.status).to.equal(200);
			return res.json().then((result) => {
				expect(result.method).to.equal("GET");
				expect(result.body).to.equal("");
			});
		});
	});

	it("should follow PATCH request redirect code 301 with PATCH", () => {
		const url = `${base}redirect/301`;
		const options = {
			method: "PATCH",
			body: "a=1",
		};
		return fetch(url, options).then((res) => {
			expect(res.url).to.equal(`${base}inspect`);
			expect(res.status).to.equal(200);
			return res.json().then((res) => {
				expect(res.method).to.equal("PATCH");
				expect(res.body).to.equal("a=1");
			});
		});
	});

	it("should follow POST request redirect code 302 with GET", () => {
		const url = `${base}redirect/302`;
		const options = {
			method: "POST",
			body: "a=1",
		};
		return fetch(url, options).then((res) => {
			expect(res.url).to.equal(`${base}inspect`);
			expect(res.status).to.equal(200);
			return res.json().then((result) => {
				expect(result.method).to.equal("GET");
				expect(result.body).to.equal("");
			});
		});
	});

	it("should follow PATCH request redirect code 302 with PATCH", () => {
		const url = `${base}redirect/302`;
		const options = {
			method: "PATCH",
			body: "a=1",
		};
		return fetch(url, options).then((res) => {
			expect(res.url).to.equal(`${base}inspect`);
			expect(res.status).to.equal(200);
			return res.json().then((res) => {
				expect(res.method).to.equal("PATCH");
				expect(res.body).to.equal("a=1");
			});
		});
	});

	it("should follow redirect code 303 with GET", () => {
		const url = `${base}redirect/303`;
		const options = {
			method: "PUT",
			body: "a=1",
		};
		return fetch(url, options).then((res) => {
			expect(res.url).to.equal(`${base}inspect`);
			expect(res.status).to.equal(200);
			return res.json().then((result) => {
				expect(result.method).to.equal("GET");
				expect(result.body).to.equal("");
			});
		});
	});

	it("should follow PATCH request redirect code 307 with PATCH", () => {
		const url = `${base}redirect/307`;
		const options = {
			method: "PATCH",
			body: "a=1",
		};
		return fetch(url, options).then((res) => {
			expect(res.url).to.equal(`${base}inspect`);
			expect(res.status).to.equal(200);
			return res.json().then((result) => {
				expect(result.method).to.equal("PATCH");
				expect(result.body).to.equal("a=1");
			});
		});
	});

	it("should not follow non-GET redirect if body is a readable stream", async () => {
		const url = `${base}redirect/307`;
		const options = {
			method: "PATCH",
			body: stream.Readable.from("tada"),
		};

		return expect(fetch(url, options))
			.to.eventually.be.rejected.and.be.an.instanceOf(FetchError)
			.and.have.property("type", "unsupported-redirect");
	});

	it("should obey maximum redirect, reject case", () => {
		const url = `${base}redirect/chain`;
		const options = {
			follow: 1,
		};
		return expect(fetch(url, options))
			.to.eventually.be.rejected.and.be.an.instanceOf(FetchError)
			.and.have.property("type", "max-redirect");
	});

	it("should obey redirect chain, resolve case", () => {
		const url = `${base}redirect/chain`;
		const options = {
			follow: 2,
		};
		return fetch(url, options).then((res) => {
			expect(res.url).to.equal(`${base}inspect`);
			expect(res.status).to.equal(200);
		});
	});

	it("should allow not following redirect", () => {
		const url = `${base}redirect/301`;
		const options = {
			follow: 0,
		};
		return expect(fetch(url, options))
			.to.eventually.be.rejected.and.be.an.instanceOf(FetchError)
			.and.have.property("type", "max-redirect");
	});

	it("should support redirect mode, manual flag", () => {
		const url = `${base}redirect/301`;
		const options = {
			redirect: "manual",
		};
		return fetch(url, options).then((res) => {
			expect(res.url).to.equal(url);
			expect(res.status).to.equal(301);
			expect(res.headers.get("location")).to.equal(`${base}inspect`);
		});
	});

	it("should support redirect mode, manual flag, broken Location header", () => {
		const url = `${base}redirect/bad-location`;
		const options = {
			redirect: "manual",
		};
		return fetch(url, options).then((res) => {
			expect(res.url).to.equal(url);
			expect(res.status).to.equal(301);
			expect(res.headers.get("location")).to.equal(
				`${base}redirect/%C3%A2%C2%98%C2%83`
			);
		});
	});

	it("should support redirect mode, error flag", () => {
		const url = `${base}redirect/301`;
		const options = {
			redirect: "error",
		};
		return expect(fetch(url, options))
			.to.eventually.be.rejected.and.be.an.instanceOf(FetchError)
			.and.have.property("type", "no-redirect");
	});

	it("should support redirect mode, manual flag when there is no redirect", () => {
		const url = `${base}hello`;
		const options = {
			redirect: "manual",
		};
		return fetch(url, options).then((res) => {
			expect(res.url).to.equal(url);
			expect(res.status).to.equal(200);
			expect(res.headers.get("location")).to.be.null;
		});
	});

	it("should follow redirect code 301 and keep existing headers", () => {
		const url = `${base}redirect/301`;
		const options = {
			headers: new Headers({ "x-custom-header": "abc" }),
		};
		return fetch(url, options)
			.then((res) => {
				expect(res.url).to.equal(`${base}inspect`);
				return res.json();
			})
			.then((res) => {
				expect(res.headers["x-custom-header"]).to.equal("abc");
			});
	});

	it("should treat broken redirect as ordinary response (follow)", () => {
		const url = `${base}redirect/no-location`;
		return fetch(url).then((res) => {
			expect(res.url).to.equal(url);
			expect(res.status).to.equal(301);
			expect(res.headers.get("location")).to.be.null;
		});
	});

	it("should treat broken redirect as ordinary response (manual)", () => {
		const url = `${base}redirect/no-location`;
		const options = {
			redirect: "manual",
		};
		return fetch(url, options).then((res) => {
			expect(res.url).to.equal(url);
			expect(res.status).to.equal(301);
			expect(res.headers.get("location")).to.be.null;
		});
	});

	it("should throw a TypeError on an invalid redirect option", () => {
		const url = `${base}redirect/301`;
		const options = {
			redirect: "foobar",
		};
		return fetch(url, options).then(
			() => {
				expect.fail();
			},
			(error) => {
				expect(error).to.be.an.instanceOf(TypeError);
				expect(error.message).to.equal(
					"Redirect option 'foobar' is not a valid value of RequestRedirect"
				);
			}
		);
	});

	it("should set redirected property on response when redirect", () => {
		const url = `${base}redirect/301`;
		return fetch(url).then((res) => {
			expect(res.redirected).to.be.true;
		});
	});

	it("should not set redirected property on response without redirect", () => {
		const url = `${base}hello`;
		return fetch(url).then((res) => {
			expect(res.redirected).to.be.false;
		});
	});

	it("should ignore invalid headers", () => {
		const headers = fromRawHeaders([
			"Invalid-Header ",
			"abc\r\n",
			"Invalid-Header-Value",
			"\u0007k\r\n",
			"Cookie",
			"\u0007k\r\n",
			"Cookie",
			"\u0007kk\r\n",
		]);
		expect(headers).to.be.instanceOf(Headers);
		expect(headers.raw()).to.deep.equal({});
	});

	it("should handle client-error response", () => {
		const url = `${base}error/400`;
		return fetch(url).then((res) => {
			expect(res.headers.get("content-type")).to.equal("text/plain");
			expect(res.status).to.equal(400);
			expect(res.statusText).to.equal("Bad Request");
			expect(res.ok).to.be.false;
			return res.text().then((result) => {
				expect(res.bodyUsed).to.be.true;
				expect(result).to.be.a("string");
				expect(result).to.equal("client error");
			});
		});
	});

	it("should handle server-error response", () => {
		const url = `${base}error/500`;
		return fetch(url).then((res) => {
			expect(res.headers.get("content-type")).to.equal("text/plain");
			expect(res.status).to.equal(500);
			expect(res.statusText).to.equal("Internal Server Error");
			expect(res.ok).to.be.false;
			return res.text().then((result) => {
				expect(res.bodyUsed).to.be.true;
				expect(result).to.be.a("string");
				expect(result).to.equal("server error");
			});
		});
	});

	it("should handle network-error response", () => {
		const url = `${base}error/reset`;
		return expect(fetch(url))
			.to.eventually.be.rejected.and.be.an.instanceOf(FetchError)
			.and.have.property("code", "ECONNRESET");
	});

	it("should handle premature close properly", () => {
		const url = `${base}redirect/301/rn`;
		// const url = `https://interop.finance/nft/0`

		return fetch(url).then((res) => {
			expect(res.status).to.equal(403);
		});
	});

	it("should handle network-error partial response", () => {
		const url = `${base}error/premature`;
		return fetch(url).then((res) => {
			expect(res.status).to.equal(200);
			expect(res.ok).to.be.true;
			return expect(res.text())
				.to.eventually.be.rejectedWith(Error)
				.and.have.property("message")
				.matches(/Premature close|The operation was aborted|aborted/);
		});
	});

	it("should handle network-error in chunked response", () => {
		const url = `${base}error/premature/chunked`;
		return fetch(url).then((res) => {
			expect(res.status).to.equal(200);
			expect(res.ok).to.be.true;

			return expect(collectStream(res.body))
				.to.eventually.be.rejectedWith(Error, "Premature close")
				.and.have.property("code", "ERR_STREAM_PREMATURE_CLOSE");
		});
	});

	it("should handle network-error in chunked response async iterator", () => {
		const url = `${base}error/premature/chunked`;
		return fetch(url).then((res) => {
			expect(res.status).to.equal(200);
			expect(res.ok).to.be.true;

			return expect(collectStream(res.body))
				.to.eventually.be.rejectedWith(Error, "Premature close")
				.and.have.property("code", "ERR_STREAM_PREMATURE_CLOSE");
		});
	});

	it("should handle network-error in chunked response in consumeBody", () => {
		const url = `${base}error/premature/chunked`;
		return fetch(url).then((res) => {
			expect(res.status).to.equal(200);
			expect(res.ok).to.be.true;

			return expect(res.text()).to.eventually.be.rejectedWith(
				Error,
				"Premature close"
			);
		});
	});

	it("should follow redirect after empty chunked transfer-encoding", () => {
		const url = `${base}redirect/chunked`;
		return fetch(url).then((res) => {
			expect(res.status).to.equal(200);
			expect(res.ok).to.be.true;
		});
	});

	it("should handle chunked response with more than 1 chunk in the final packet", () => {
		const url = `${base}chunked/multiple-ending`;
		return fetch(url).then((res) => {
			expect(res.ok).to.be.true;

			return res.text().then((result) => {
				expect(result).to.equal("foobar");
			});
		});
	});

	it("should handle chunked response with final chunk and EOM in separate packets", () => {
		const url = `${base}chunked/split-ending`;
		return fetch(url).then((res) => {
			expect(res.ok).to.be.true;

			return res.text().then((result) => {
				expect(result).to.equal("foobar");
			});
		});
	});

	it.skip("should handle DNS-error response", () => {
		const url = "http://domain.invalid";
		return expect(fetch(url))
			.to.eventually.be.rejected.and.be.an.instanceOf(FetchError)
			.and.have.property("code")
			.that.matches(/ENOTFOUND|EAI_AGAIN/);
	});

	it("should reject invalid json response", () => {
		const url = `${base}error/json`;
		return fetch(url).then((res) => {
			expect(res.headers.get("content-type")).to.equal("application/json");
			return expect(res.json()).to.eventually.be.rejectedWith(Error);
		});
	});

	it("should handle response with no status text", () => {
		const url = `${base}no-status-text`;
		return fetch(url).then((res) => {
			expect(res.statusText).to.equal("");
		});
	});

	it("should handle no content response", () => {
		const url = `${base}no-content`;
		return fetch(url).then((res) => {
			expect(res.status).to.equal(204);
			expect(res.statusText).to.equal("No Content");
			expect(res.ok).to.be.true;
			return res.text().then((result) => {
				expect(result).to.be.a("string");
				expect(result).to.be.empty;
			});
		});
	});

	it("should reject when trying to parse no content response as json", () => {
		const url = `${base}no-content`;
		return fetch(url).then((res) => {
			expect(res.status).to.equal(204);
			expect(res.statusText).to.equal("No Content");
			expect(res.ok).to.be.true;
			return expect(res.json()).to.eventually.be.rejectedWith(Error);
		});
	});

	it("should handle no content response with gzip encoding", () => {
		const url = `${base}no-content/gzip`;
		return fetch(url).then((res) => {
			expect(res.status).to.equal(204);
			expect(res.statusText).to.equal("No Content");
			expect(res.headers.get("content-encoding")).to.equal("gzip");
			expect(res.ok).to.be.true;
			return res.text().then((result) => {
				expect(result).to.be.a("string");
				expect(result).to.be.empty;
			});
		});
	});

	it("should handle not modified response", () => {
		const url = `${base}not-modified`;
		return fetch(url).then((res) => {
			expect(res.status).to.equal(304);
			expect(res.statusText).to.equal("Not Modified");
			expect(res.ok).to.be.false;
			return res.text().then((result) => {
				expect(result).to.be.a("string");
				expect(result).to.be.empty;
			});
		});
	});

	it("should handle not modified response with gzip encoding", () => {
		const url = `${base}not-modified/gzip`;
		return fetch(url).then((res) => {
			expect(res.status).to.equal(304);
			expect(res.statusText).to.equal("Not Modified");
			expect(res.headers.get("content-encoding")).to.equal("gzip");
			expect(res.ok).to.be.false;
			return res.text().then((result) => {
				expect(result).to.be.a("string");
				expect(result).to.be.empty;
			});
		});
	});

	it("should decompress gzip response", () => {
		const url = `${base}gzip`;
		return fetch(url).then((res) => {
			expect(res.headers.get("content-type")).to.equal("text/plain");
			return res.text().then((result) => {
				expect(result).to.be.a("string");
				expect(result).to.equal("hello world");
			});
		});
	});

	it("should decompress slightly invalid gzip response", () => {
		const url = `${base}gzip-truncated`;
		return fetch(url).then((res) => {
			expect(res.headers.get("content-type")).to.equal("text/plain");
			return res.text().then((result) => {
				expect(result).to.be.a("string");
				expect(result).to.equal("hello world");
			});
		});
	});

	it("should make capitalised Content-Encoding lowercase", () => {
		const url = `${base}gzip-capital`;
		return fetch(url).then((res) => {
			expect(res.headers.get("content-encoding")).to.equal("gzip");
			return res.text().then((result) => {
				expect(result).to.be.a("string");
				expect(result).to.equal("hello world");
			});
		});
	});

	it("should decompress deflate response", () => {
		const url = `${base}deflate`;
		return fetch(url).then((res) => {
			expect(res.headers.get("content-type")).to.equal("text/plain");
			return res.text().then((result) => {
				expect(result).to.be.a("string");
				expect(result).to.equal("hello world");
			});
		});
	});

	it("should decompress deflate raw response from old apache server", () => {
		const url = `${base}deflate-raw`;
		return fetch(url).then((res) => {
			expect(res.headers.get("content-type")).to.equal("text/plain");
			return res.text().then((result) => {
				expect(result).to.be.a("string");
				expect(result).to.equal("hello world");
			});
		});
	});

	it("should decompress brotli response", function () {
		if (typeof zlib.createBrotliDecompress !== "function") {
			this.skip();
		}

		const url = `${base}brotli`;
		return fetch(url).then((res) => {
			expect(res.headers.get("content-type")).to.equal("text/plain");
			return res.text().then((result) => {
				expect(result).to.be.a("string");
				expect(result).to.equal("hello world");
			});
		});
	});

	it("should handle no content response with brotli encoding", function () {
		if (typeof zlib.createBrotliDecompress !== "function") {
			this.skip();
		}

		const url = `${base}no-content/brotli`;
		return fetch(url).then((res) => {
			expect(res.status).to.equal(204);
			expect(res.statusText).to.equal("No Content");
			expect(res.headers.get("content-encoding")).to.equal("br");
			expect(res.ok).to.be.true;
			return res.text().then((result) => {
				expect(result).to.be.a("string");
				expect(result).to.be.empty;
			});
		});
	});

	it("should skip decompression if unsupported", () => {
		const url = `${base}sdch`;
		return fetch(url).then((res) => {
			expect(res.headers.get("content-type")).to.equal("text/plain");
			return res.text().then((result) => {
				expect(result).to.be.a("string");
				expect(result).to.equal("fake sdch string");
			});
		});
	});

	it("should reject if response compression is invalid", () => {
		const url = `${base}invalid-content-encoding`;
		return fetch(url).then((res) => {
			expect(res.headers.get("content-type")).to.equal("text/plain");
			return expect(res.text())
				.to.eventually.be.rejected.and.be.an.instanceOf(FetchError)
				.and.have.property("code", "Z_DATA_ERROR");
		});
	});

	it("should handle errors on the body stream even if it is not used", (done) => {
		const url = `${base}invalid-content-encoding`;
		fetch(url)
			.then((res) => {
				expect(res.status).to.equal(200);
			})
			.catch(() => {})
			.then(() => {
				// Wait a few ms to see if a uncaught error occurs
				setTimeout(() => {
					done();
				}, 20);
			});
	});

	it("should collect handled errors on the body stream to reject if the body is used later", () => {
		const url = `${base}invalid-content-encoding`;
		return fetch(url)
			.then(delay(20))
			.then((res) => {
				expect(res.headers.get("content-type")).to.equal("text/plain");
				return expect(res.text())
					.to.eventually.be.rejected.and.be.an.instanceOf(FetchError)
					.and.have.property("code", "Z_DATA_ERROR");
			});
	});

	it("should allow disabling auto decompression", () => {
		const url = `${base}gzip`;
		const options = {
			compress: false,
		};
		return fetch(url, options).then((res) => {
			expect(res.headers.get("content-type")).to.equal("text/plain");
			return res.text().then((result) => {
				expect(result).to.be.a("string");
				expect(result).to.not.equal("hello world");
			});
		});
	});

	it("should not overwrite existing accept-encoding header when auto decompression is true", () => {
		const url = `${base}inspect`;
		const options = {
			compress: true,
			headers: {
				"Accept-Encoding": "gzip",
			},
		};
		return fetch(url, options)
			.then((res) => res.json())
			.then((res) => {
				expect(res.headers["accept-encoding"]).to.equal("gzip");
			});
	});

	const testAbortController = (
		name,
		buildAbortController,
		moreTests = null
	) => {
		describe(`AbortController (${name})`, () => {
			let controller;

			beforeEach(() => {
				controller = buildAbortController();
			});

			it("should support request cancellation with signal", () => {
				const fetches = [
					fetch(`${base}timeout`, {
						method: "POST",
						signal: controller.signal,
						headers: {
							"Content-Type": "application/json",
							body: JSON.stringify({ hello: "world" }),
						},
					}),
				];
				setTimeout(() => {
					controller.abort();
				}, 100);

				return Promise.all(
					fetches.map((fetched) =>
						expect(fetched)
							.to.eventually.be.rejected.and.be.an.instanceOf(Error)
							.and.include({
								type: "aborted",
								name: "AbortError",
							})
					)
				);
			});

			it("should support multiple request cancellation with signal", () => {
				const fetches = [
					fetch(`${base}timeout`, { signal: controller.signal }),
					fetch(`${base}timeout`, {
						method: "POST",
						signal: controller.signal,
						headers: {
							"Content-Type": "application/json",
							body: JSON.stringify({ hello: "world" }),
						},
					}),
				];
				setTimeout(() => {
					controller.abort();
				}, 100);

				return Promise.all(
					fetches.map((fetched) =>
						expect(fetched)
							.to.eventually.be.rejected.and.be.an.instanceOf(Error)
							.and.include({
								type: "aborted",
								name: "AbortError",
							})
					)
				);
			});

			it("should reject immediately if signal has already been aborted", () => {
				const url = `${base}timeout`;
				const options = {
					signal: controller.signal,
				};
				controller.abort();
				const fetched = fetch(url, options);
				return expect(fetched)
					.to.eventually.be.rejected.and.be.an.instanceOf(Error)
					.and.include({
						type: "aborted",
						name: "AbortError",
					});
			});

			it("should allow redirects to be aborted", () => {
				const request = new Request(`${base}redirect/slow`, {
					signal: controller.signal,
				});
				setTimeout(() => {
					controller.abort();
				}, 20);
				return expect(fetch(request))
					.to.be.eventually.rejected.and.be.an.instanceOf(Error)
					.and.have.property("name", "AbortError");
			});

			it("should allow redirected response body to be aborted", () => {
				const request = new Request(`${base}redirect/slow-stream`, {
					signal: controller.signal,
				});
				return expect(
					fetch(request).then((res) => {
						expect(res.headers.get("content-type")).to.equal("text/plain");
						const result = res.text();
						controller.abort();
						return result;
					})
				)
					.to.be.eventually.rejected.and.be.an.instanceOf(Error)
					.and.have.property("name", "AbortError");
			});

			it("should reject response body with AbortError when aborted before stream has been read completely", () => {
				return expect(
					fetch(`${base}slow`, { signal: controller.signal })
				).to.eventually.be.fulfilled.then((res) => {
					const promise = res.text();
					controller.abort();
					return expect(promise)
						.to.eventually.be.rejected.and.be.an.instanceof(Error)
						.and.have.property("name", "AbortError");
				});
			});

			it("should reject response body methods immediately with AbortError when aborted before stream is disturbed", () => {
				return expect(
					fetch(`${base}slow`, { signal: controller.signal })
				).to.eventually.be.fulfilled.then((res) => {
					controller.abort();
					return expect(res.text())
						.to.eventually.be.rejected.and.be.an.instanceof(Error)
						.and.have.property("name", "AbortError");
				});
			});

			it("should emit error event to response body with an AbortError when aborted before underlying stream is closed", (done) => {
				expect(
					fetch(`${base}slow`, { signal: controller.signal })
				).to.eventually.be.fulfilled.then((res) => {
					const collect = async () => {
						try {
							return await res.arrayBuffer();
						} catch (error) {
							expect(error)
								.to.be.an.instanceof(Error)
								.and.have.property("name", "AbortError");
							done();
						}
					};

					collect();
					controller.abort();
				});
			});

			it("should cancel request body of type Stream with AbortError when aborted", () => {
				const body = new stream.Readable({ objectMode: true });
				body._read = () => {};
				const promise = fetch(`${base}slow`, {
					signal: controller.signal,
					body,
					method: "POST",
				});

				const result = Promise.all([
					new Promise((resolve, reject) => {
						body.on("error", (error) => {
							try {
								expect(error)
									.to.be.an.instanceof(Error)
									.and.have.property("name", "AbortError");
								resolve();
							} catch (error_) {
								reject(error_);
							}
						});
					}),
					expect(promise)
						.to.eventually.be.rejected.and.be.an.instanceof(Error)
						.and.have.property("name", "AbortError"),
				]);

				controller.abort();

				return result;
			});

			if (moreTests) {
				moreTests();
			}
		});
	};

	testAbortController(
		"polyfill",
		() => new AbortControllerPolyfill(),
		() => {
			it("should remove internal AbortSignal event listener after request is aborted", () => {
				const controller = new AbortControllerPolyfill();
				const { signal } = controller;

				setTimeout(() => {
					controller.abort();
				}, 20);

				return expect(fetch(`${base}timeout`, { signal }))
					.to.eventually.be.rejected.and.be.an.instanceof(Error)
					.and.have.property("name", "AbortError")
					.then(() => {
						return expect(signal.listeners.abort.length).to.equal(0);
					});
			});

			it("should remove internal AbortSignal event listener after request and response complete without aborting", () => {
				const controller = new AbortControllerPolyfill();
				const { signal } = controller;
				const fetchHtml = fetch(`${base}html`, { signal }).then((res) =>
					res.text()
				);
				const fetchResponseError = fetch(`${base}error/reset`, { signal });
				const fetchRedirect = fetch(`${base}redirect/301`, { signal }).then(
					(res) => res.json()
				);
				return Promise.all([
					expect(fetchHtml).to.eventually.be.fulfilled.and.equal(
						"<html></html>"
					),
					expect(fetchResponseError).to.be.eventually.rejected,
					expect(fetchRedirect).to.eventually.be.fulfilled,
				]).then(() => {
					expect(signal.listeners.abort.length).to.equal(0);
				});
			});
		}
	);

	testAbortController("mysticatea", () => new AbortControllerMysticatea());

	if (process.version > "v15") {
		testAbortController("native", () => new AbortController());
	}

	it("should throw a TypeError if a signal is not of type AbortSignal or EventTarget", () => {
		return Promise.all([
			expect(fetch(`${base}inspect`, { signal: {} }))
				.to.be.eventually.rejected.and.be.an.instanceof(TypeError)
				.and.have.property("message")
				.includes("AbortSignal"),
			expect(fetch(`${base}inspect`, { signal: "" }))
				.to.be.eventually.rejected.and.be.an.instanceof(TypeError)
				.and.have.property("message")
				.includes("AbortSignal"),
			expect(fetch(`${base}inspect`, { signal: Object.create(null) }))
				.to.be.eventually.rejected.and.be.an.instanceof(TypeError)
				.and.have.property("message")
				.includes("AbortSignal"),
		]);
	});

	it("should gracefully handle a nullish signal", () => {
		return Promise.all([
			fetch(`${base}hello`, { signal: null }).then((res) => {
				return expect(res.ok).to.be.true;
			}),
			fetch(`${base}hello`, { signal: undefined }).then((res) => {
				return expect(res.ok).to.be.true;
			}),
		]);
	});

	it("should set default User-Agent", () => {
		const url = `${base}inspect`;
		return fetch(url)
			.then((res) => res.json())
			.then((res) => {
				expect(res.headers["user-agent"]).to.startWith("node-fetch");
			});
	});

	it("should allow setting User-Agent", () => {
		const url = `${base}inspect`;
		const options = {
			headers: {
				"user-agent": "faked",
			},
		};
		return fetch(url, options)
			.then((res) => res.json())
			.then((res) => {
				expect(res.headers["user-agent"]).to.equal("faked");
			});
	});

	it("should set default Accept header", () => {
		const url = `${base}inspect`;
		fetch(url)
			.then((res) => res.json())
			.then((res) => {
				expect(res.headers.accept).to.equal("*/*");
			});
	});

	it("should allow setting Accept header", () => {
		const url = `${base}inspect`;
		const options = {
			headers: {
				accept: "application/json",
			},
		};
		return fetch(url, options)
			.then((res) => res.json())
			.then((res) => {
				expect(res.headers.accept).to.equal("application/json");
			});
	});

	it("should allow POST request", () => {
		const url = `${base}inspect`;
		const options = {
			method: "POST",
		};
		return fetch(url, options)
			.then((res) => {
				return res.json();
			})
			.then((res) => {
				expect(res.method).to.equal("POST");
				expect(res.headers["transfer-encoding"]).to.be.undefined;
				expect(res.headers["content-type"]).to.be.undefined;
				expect(res.headers["content-length"]).to.equal("0");
			});
	});

	it("should allow POST request with string body", () => {
		const url = `${base}inspect`;
		const options = {
			method: "POST",
			body: "a=1",
		};
		return fetch(url, options)
			.then((res) => {
				return res.json();
			})
			.then((res) => {
				expect(res.method).to.equal("POST");
				expect(res.body).to.equal("a=1");
				expect(res.headers["transfer-encoding"]).to.be.undefined;
				expect(res.headers["content-type"]).to.equal(
					"text/plain;charset=UTF-8"
				);
				expect(res.headers["content-length"]).to.equal("3");
			});
	});

	it("should allow POST request with buffer body", () => {
		const url = `${base}inspect`;
		const options = {
			method: "POST",
			body: Buffer.from("a=1", "utf-8"),
		};
		return fetch(url, options)
			.then((res) => {
				return res.json();
			})
			.then((res) => {
				expect(res.method).to.equal("POST");
				expect(res.body).to.equal("a=1");
				expect(res.headers["transfer-encoding"]).to.be.undefined;
				expect(res.headers["content-type"]).to.be.undefined;
				expect(res.headers["content-length"]).to.equal("3");
			});
	});

	it("should allow POST request with ArrayBuffer body", () => {
		const encoder = new TextEncoder();
		const url = `${base}inspect`;
		const options = {
			method: "POST",
			body: encoder.encode("Hello, world!\n").buffer,
		};
		return fetch(url, options)
			.then((res) => res.json())
			.then((res) => {
				expect(res.method).to.equal("POST");
				expect(res.body).to.equal("Hello, world!\n");
				expect(res.headers["transfer-encoding"]).to.be.undefined;
				expect(res.headers["content-type"]).to.be.undefined;
				expect(res.headers["content-length"]).to.equal("14");
			});
	});

	it("should allow POST request with ArrayBuffer body from a VM context", () => {
		const url = `${base}inspect`;
		const options = {
			method: "POST",
			body: new VMUint8Array(Buffer.from("Hello, world!\n")).buffer,
		};
		return fetch(url, options)
			.then((res) => res.json())
			.then((res) => {
				expect(res.method).to.equal("POST");
				expect(res.body).to.equal("Hello, world!\n");
				expect(res.headers["transfer-encoding"]).to.be.undefined;
				expect(res.headers["content-type"]).to.be.undefined;
				expect(res.headers["content-length"]).to.equal("14");
			});
	});

	it("should allow POST request with ArrayBufferView (Uint8Array) body", () => {
		const encoder = new TextEncoder();
		const url = `${base}inspect`;
		const options = {
			method: "POST",
			body: encoder.encode("Hello, world!\n"),
		};
		return fetch(url, options)
			.then((res) => res.json())
			.then((res) => {
				expect(res.method).to.equal("POST");
				expect(res.body).to.equal("Hello, world!\n");
				expect(res.headers["transfer-encoding"]).to.be.undefined;
				expect(res.headers["content-type"]).to.be.undefined;
				expect(res.headers["content-length"]).to.equal("14");
			});
	});

	it("should allow POST request with ArrayBufferView (DataView) body", () => {
		const encoder = new TextEncoder();
		const url = `${base}inspect`;
		const options = {
			method: "POST",
			body: new DataView(encoder.encode("Hello, world!\n").buffer),
		};
		return fetch(url, options)
			.then((res) => res.json())
			.then((res) => {
				expect(res.method).to.equal("POST");
				expect(res.body).to.equal("Hello, world!\n");
				expect(res.headers["transfer-encoding"]).to.be.undefined;
				expect(res.headers["content-type"]).to.be.undefined;
				expect(res.headers["content-length"]).to.equal("14");
			});
	});

	it("should allow POST request with ArrayBufferView (Uint8Array) body from a VM context", () => {
		const url = `${base}inspect`;
		const options = {
			method: "POST",
			body: new VMUint8Array(Buffer.from("Hello, world!\n")),
		};
		return fetch(url, options)
			.then((res) => res.json())
			.then((res) => {
				expect(res.method).to.equal("POST");
				expect(res.body).to.equal("Hello, world!\n");
				expect(res.headers["transfer-encoding"]).to.be.undefined;
				expect(res.headers["content-type"]).to.be.undefined;
				expect(res.headers["content-length"]).to.equal("14");
			});
	});

	it("should allow POST request with ArrayBufferView (Uint8Array, offset, length) body", () => {
		const encoder = new TextEncoder();
		const url = `${base}inspect`;
		const options = {
			method: "POST",
			body: encoder.encode("Hello, world!\n").subarray(7, 13),
		};
		return fetch(url, options)
			.then((res) => res.json())
			.then((res) => {
				expect(res.method).to.equal("POST");
				expect(res.body).to.equal("world!");
				expect(res.headers["transfer-encoding"]).to.be.undefined;
				expect(res.headers["content-type"]).to.be.undefined;
				expect(res.headers["content-length"]).to.equal("6");
			});
	});

	it("should allow POST request with blob body without type", () => {
		const url = `${base}inspect`;
		const options = {
			method: "POST",
			body: new Blob(["a=1"]),
		};
		return fetch(url, options)
			.then((res) => {
				return res.json();
			})
			.then((res) => {
				expect(res.method).to.equal("POST");
				expect(res.body).to.equal("a=1");
				expect(res.headers["transfer-encoding"]).to.be.undefined;
				expect(res.headers["content-type"]).to.be.undefined;
				expect(res.headers["content-length"]).to.equal("3");
			});
	});

	it("should allow POST request with blob body with type", () => {
		const url = `${base}inspect`;
		const options = {
			method: "POST",
			body: new Blob(["a=1"], {
				type: "text/plain;charset=UTF-8",
			}),
		};
		return fetch(url, options)
			.then((res) => {
				return res.json();
			})
			.then((res) => {
				expect(res.method).to.equal("POST");
				expect(res.body).to.equal("a=1");
				expect(res.headers["transfer-encoding"]).to.be.undefined;
				expect(res.headers["content-type"]).to.equal(
					"text/plain;charset=utf-8"
				);
				expect(res.headers["content-length"]).to.equal("3");
			});
	});

	it("should allow POST request with readable stream as body", () => {
		const url = `${base}inspect`;
		const options = {
			method: "POST",
			body: stream.Readable.from("a=1"),
		};
		return fetch(url, options)
			.then((res) => {
				return res.json();
			})
			.then((res) => {
				expect(res.method).to.equal("POST");
				expect(res.body).to.equal("a=1");
				expect(res.headers["transfer-encoding"]).to.equal("chunked");
				expect(res.headers["content-type"]).to.be.undefined;
				expect(res.headers["content-length"]).to.be.undefined;
			});
	});

	it("should allow POST request with form-data as body", () => {
		const form = new FormData();
		form.append("a", "1");

		const url = `${base}multipart`;
		const options = {
			method: "POST",
			body: form,
		};
		return fetch(url, options)
			.then((res) => {
				return res.json();
			})
			.then((res) => {
				expect(res.method).to.equal("POST");
				expect(res.headers["content-type"]).to.startWith(
					"multipart/form-data; boundary="
				);
				expect(res.headers["content-length"]).to.be.a("string");
				expect(res.body).to.equal("a=1");
			});
	});

	it("should allow POST request with form-data using stream as body", () => {
		const form = new FormData();
		form.append("my_field", fs.createReadStream("test/utils/dummy.txt"));

		const url = `${base}multipart`;
		const options = {
			method: "POST",
			body: form,
		};

		return fetch(url, options)
			.then((res) => {
				return res.json();
			})
			.then((res) => {
				expect(res.method).to.equal("POST");
				expect(res.headers["content-type"]).to.startWith(
					"multipart/form-data; boundary="
				);
				expect(res.headers["content-length"]).to.be.undefined;
				expect(res.body).to.contain("my_field=");
			});
	});

	it("should allow POST request with form-data as body and custom headers", () => {
		const form = new FormData();
		form.append("a", "1");

		const headers = form.getHeaders();
		headers.b = "2";

		const url = `${base}multipart`;
		const options = {
			method: "POST",
			body: form,
			headers,
		};
		return fetch(url, options)
			.then((res) => {
				return res.json();
			})
			.then((res) => {
				expect(res.method).to.equal("POST");
				expect(res.headers["content-type"]).to.startWith(
					"multipart/form-data; boundary="
				);
				expect(res.headers["content-length"]).to.be.a("string");
				expect(res.headers.b).to.equal("2");
				expect(res.body).to.equal("a=1");
			});
	});

	it("should support spec-compliant form-data as POST body", () => {
		const form = new FormDataNode();

		const filename = path.join("test", "utils", "dummy.txt");

		form.set("field", "some text");
		form.set("file", fs.createReadStream(filename), {
			size: fs.statSync(filename).size,
		});

		const url = `${base}multipart`;
		const options = {
			method: "POST",
			body: form,
		};

		return fetch(url, options)
			.then((res) => res.json())
			.then((res) => {
				expect(res.method).to.equal("POST");
				expect(res.headers["content-type"]).to.startWith("multipart/form-data");
				expect(res.body).to.contain("field=");
				expect(res.body).to.contain("file=");
			});
	});

	it("should support URLSearchParams as POST body", () => {
		const params = new URLSearchParams();
		params.set("key1", "value1");
		params.set("key2", "value2");

		const url = `${base}multipart`;
		const options = {
			method: "POST",
			body: params,
		};

		return fetch(url, options)
			.then((res) => res.json())
			.then((res) => {
				expect(res.method).to.equal("POST");
				expect(res.headers["content-type"]).to.startWith(
					"application/x-www-form-urlencoded"
				);
				expect(res.body).to.contain("key1=");
				expect(res.body).to.contain("key2=");
			});
	});

	it("should allow POST request with object body", () => {
		const url = `${base}inspect`;
		// Note that fetch simply calls tostring on an object
		const options = {
			method: "POST",
			body: { a: 1 },
		};
		return fetch(url, options)
			.then((res) => {
				return res.json();
			})
			.then((res) => {
				expect(res.method).to.equal("POST");
				expect(res.body).to.equal("[object Object]");
				expect(res.headers["content-type"]).to.equal(
					"text/plain;charset=UTF-8"
				);
				expect(res.headers["content-length"]).to.equal("15");
			});
	});

	it("constructing a Response with URLSearchParams as body should have a Content-Type", () => {
		const parameters = new URLSearchParams();
		const res = new Response(parameters);
		res.headers.get("Content-Type");
		expect(res.headers.get("Content-Type")).to.equal(
			"application/x-www-form-urlencoded;charset=UTF-8"
		);
	});

	it("constructing a Request with URLSearchParams as body should have a Content-Type", () => {
		const parameters = new URLSearchParams();
		const request = new Request(base, { method: "POST", body: parameters });
		expect(request.headers.get("Content-Type")).to.equal(
			"application/x-www-form-urlencoded;charset=UTF-8"
		);
	});

	it("Reading a body with URLSearchParams should echo back the result", () => {
		const parameters = new URLSearchParams();
		parameters.append("a", "1");
		return new Response(parameters).text().then((text) => {
			expect(text).to.equal("a=1");
		});
	});

	// Body should been cloned...
	it("constructing a Request/Response with URLSearchParams and mutating it should not affected body", () => {
		const parameters = new URLSearchParams();
		const request = new Request(`${base}inspect`, {
			method: "POST",
			body: parameters,
		});
		parameters.append("a", "1");
		return request.text().then((text) => {
			expect(text).to.equal("");
		});
	});

	it("constructing a Request with URLSearchParams should provide formData()", () => {
		const parameters = new URLSearchParams();
		parameters.append("key", "value");
		const request = new Request(base, {
			method: "POST",
			headers: {
				"Content-Type": "application/x-www-form-urlencoded",
			},
			body: parameters,
		});
		return request.formData().then((formData) => {
			expect(formData.get("key")).to.equal("value");
		});
	});

	it("should allow POST request with URLSearchParams as body", () => {
		const parameters = new URLSearchParams();
		parameters.append("a", "1");

		const url = `${base}inspect`;
		const options = {
			method: "POST",
			body: parameters,
		};
		return fetch(url, options)
			.then((res) => {
				return res.json();
			})
			.then((res) => {
				expect(res.method).to.equal("POST");
				expect(res.headers["content-type"]).to.equal(
					"application/x-www-form-urlencoded;charset=UTF-8"
				);
				expect(res.headers["content-length"]).to.equal("3");
				expect(res.body).to.equal("a=1");
			});
	});

	it("should still recognize URLSearchParams when extended", () => {
		class CustomSearchParameters extends URLSearchParams {}
		const parameters = new CustomSearchParameters();
		parameters.append("a", "1");

		const url = `${base}inspect`;
		const options = {
			method: "POST",
			body: parameters,
		};
		return fetch(url, options)
			.then((res) => {
				return res.json();
			})
			.then((res) => {
				expect(res.method).to.equal("POST");
				expect(res.headers["content-type"]).to.equal(
					"application/x-www-form-urlencoded;charset=UTF-8"
				);
				expect(res.headers["content-length"]).to.equal("3");
				expect(res.body).to.equal("a=1");
			});
	});

	/* For 100% code coverage, checks for duck-typing-only detection
	 * where both constructor.name and brand tests fail */
	it("should still recognize URLSearchParams when extended from polyfill", () => {
		class CustomPolyfilledSearchParameters extends URLSearchParams {}
		const parameters = new CustomPolyfilledSearchParameters();
		parameters.append("a", "1");

		const url = `${base}inspect`;
		const options = {
			method: "POST",
			body: parameters,
		};
		return fetch(url, options)
			.then((res) => {
				return res.json();
			})
			.then((res) => {
				expect(res.method).to.equal("POST");
				expect(res.headers["content-type"]).to.equal(
					"application/x-www-form-urlencoded;charset=UTF-8"
				);
				expect(res.headers["content-length"]).to.equal("3");
				expect(res.body).to.equal("a=1");
			});
	});

	it("should overwrite Content-Length if possible", () => {
		const url = `${base}inspect`;
		// Note that fetch simply calls tostring on an object
		const options = {
			method: "POST",
			headers: {
				"Content-Length": "1000",
			},
			body: "a=1",
		};
		return fetch(url, options)
			.then((res) => {
				return res.json();
			})
			.then((res) => {
				expect(res.method).to.equal("POST");
				expect(res.body).to.equal("a=1");
				expect(res.headers["transfer-encoding"]).to.be.undefined;
				expect(res.headers["content-type"]).to.equal(
					"text/plain;charset=UTF-8"
				);
				expect(res.headers["content-length"]).to.equal("3");
			});
	});

	it("should allow PUT request", () => {
		const url = `${base}inspect`;
		const options = {
			method: "PUT",
			body: "a=1",
		};
		return fetch(url, options)
			.then((res) => {
				return res.json();
			})
			.then((res) => {
				expect(res.method).to.equal("PUT");
				expect(res.body).to.equal("a=1");
			});
	});

	it("should allow DELETE request", () => {
		const url = `${base}inspect`;
		const options = {
			method: "DELETE",
		};
		return fetch(url, options)
			.then((res) => {
				return res.json();
			})
			.then((res) => {
				expect(res.method).to.equal("DELETE");
			});
	});

	it("should allow DELETE request with string body", () => {
		const url = `${base}inspect`;
		const options = {
			method: "DELETE",
			body: "a=1",
		};
		return fetch(url, options)
			.then((res) => {
				return res.json();
			})
			.then((res) => {
				expect(res.method).to.equal("DELETE");
				expect(res.body).to.equal("a=1");
				expect(res.headers["transfer-encoding"]).to.be.undefined;
				expect(res.headers["content-length"]).to.equal("3");
			});
	});

	it("should allow PATCH request", () => {
		const url = `${base}inspect`;
		const options = {
			method: "PATCH",
			body: "a=1",
		};
		return fetch(url, options)
			.then((res) => {
				return res.json();
			})
			.then((res) => {
				expect(res.method).to.equal("PATCH");
				expect(res.body).to.equal("a=1");
			});
	});

	it("should allow HEAD request", () => {
		const url = `${base}hello`;
		const options = {
			method: "HEAD",
		};
		return fetch(url, options)
			.then((res) => {
				expect(res.status).to.equal(200);
				expect(res.statusText).to.equal("OK");
				expect(res.headers.get("content-type")).to.equal("text/plain");
				expect(res.body).to.be.an.instanceof(ReadableStream);
				return res.text();
			})
			.then((text) => {
				expect(text).to.equal("");
			});
	});

	it("should allow HEAD request with content-encoding header", () => {
		const url = `${base}error/404`;
		const options = {
			method: "HEAD",
		};
		return fetch(url, options)
			.then((res) => {
				expect(res.status).to.equal(404);
				expect(res.headers.get("content-encoding")).to.equal("gzip");
				return res.text();
			})
			.then((text) => {
				expect(text).to.equal("");
			});
	});

	it("should allow OPTIONS request", () => {
		const url = `${base}options`;
		const options = {
			method: "OPTIONS",
		};
		return fetch(url, options).then((res) => {
			expect(res.status).to.equal(200);
			expect(res.statusText).to.equal("OK");
			expect(res.headers.get("allow")).to.equal("GET, HEAD, OPTIONS");
			expect(res.body).to.be.an.instanceof(ReadableStream);
		});
	});

	it("should reject decoding body twice", () => {
		const url = `${base}plain`;
		return fetch(url).then((res) => {
			expect(res.headers.get("content-type")).to.equal("text/plain");
			return res.text().then(() => {
				expect(res.bodyUsed).to.be.true;
				return expect(res.text()).to.eventually.be.rejectedWith(Error);
			});
		});
	});

	it("should support maximum response size, multiple chunk", () => {
		const url = `${base}size/chunk`;
		const options = {
			size: 5,
		};
		return fetch(url, options).then((res) => {
			expect(res.status).to.equal(200);
			expect(res.headers.get("content-type")).to.equal("text/plain");
			return expect(res.text())
				.to.eventually.be.rejected.and.be.an.instanceOf(FetchError)
				.and.have.property("type", "max-size");
		});
	});

	it("should support maximum response size, single chunk", () => {
		const url = `${base}size/long`;
		const options = {
			size: 5,
		};
		return fetch(url, options).then((res) => {
			expect(res.status).to.equal(200);
			expect(res.headers.get("content-type")).to.equal("text/plain");
			return expect(res.text())
				.to.eventually.be.rejected.and.be.an.instanceOf(FetchError)
				.and.have.property("type", "max-size");
		});
	});

	it.skip("should allow piping response body as stream", () => {
		const url = `${base}hello`;
		return fetch(url).then((res) => {
			expect(res.body).to.be.an.instanceof(stream.Transform);
			return streamToPromise(res.body, (chunk) => {
				if (chunk === null) {
					return;
				}

				expect(chunk.toString()).to.equal("world");
			});
		});
	});

	it("should allow cloning a response, and use both as stream", () => {
		const url = `${base}hello`;
		return fetch(url).then((res) => {
			const r1 = res.clone();
			expect(res.body).to.be.an.instanceof(ReadableStream);
			expect(r1.body).to.be.an.instanceof(ReadableStream);
			const dataHandler = (chunk) => {
				if (chunk === null) {
					return;
				}

				expect(chunk.toString()).to.equal("world");
			};

			return Promise.all([
				streamToPromise(res.body, dataHandler),
				streamToPromise(r1.body, dataHandler),
			]);
		});
	});

	it("should allow cloning a json response and log it as text response", () => {
		const url = `${base}json`;
		return fetch(url).then((res) => {
			const r1 = res.clone();
			return Promise.all([res.json(), r1.text()]).then((results) => {
				expect(results[0]).to.deep.equal({ name: "value" });
				expect(results[1]).to.equal('{"name":"value"}');
			});
		});
	});

	it("should allow cloning a json response, and then log it as text response", () => {
		const url = `${base}json`;
		return fetch(url).then((res) => {
			const r1 = res.clone();
			return res.json().then((result) => {
				expect(result).to.deep.equal({ name: "value" });
				return r1.text().then((result) => {
					expect(result).to.equal('{"name":"value"}');
				});
			});
		});
	});

	it("should allow cloning a json response, first log as text response, then return json object", () => {
		const url = `${base}json`;
		return fetch(url).then((res) => {
			const r1 = res.clone();
			return r1.text().then((result) => {
				expect(result).to.equal('{"name":"value"}');
				return res.json().then((result) => {
					expect(result).to.deep.equal({ name: "value" });
				});
			});
		});
	});

	it("should not allow cloning a response after its been used", () => {
		const url = `${base}hello`;
		return fetch(url).then((res) =>
			res.text().then(() => {
				expect(() => {
					res.clone();
				}).to.throw(Error);
			})
		);
	});

	it("the default highWaterMark should equal 16384", () => {
		const url = `${base}hello`;
		return fetch(url).then((res) => {
			expect(res.highWaterMark).to.equal(16384);
		});
	});

	it.skip("should timeout on cloning response without consuming one of the streams when the second packet size is equal default highWaterMark", function () {
		this.timeout(300);
		const url = local.mockResponse((res) => {
			// Observed behavior of TCP packets splitting:
			// - response body size <= 65438 → single packet sent
			// - response body size  > 65438 → multiple packets sent
			// Max TCP packet size is 64kB (https://stackoverflow.com/a/2614188/5763764),
			// but first packet probably transfers more than the response body.
			const firstPacketMaxSize = 65438;
			const secondPacketSize = 16 * 1024; // = defaultHighWaterMark
			res.end(crypto.randomBytes(firstPacketMaxSize + secondPacketSize));
		});
		return expect(fetch(url).then((res) => res.clone().arrayBuffer())).to
			.timeout;
	});

	it.skip("should timeout on cloning response without consuming one of the streams when the second packet size is equal custom highWaterMark", function () {
		this.timeout(300);
		const url = local.mockResponse((res) => {
			const firstPacketMaxSize = 65438;
			const secondPacketSize = 10;
			res.end(crypto.randomBytes(firstPacketMaxSize + secondPacketSize));
		});
		return expect(
			fetch(url, { highWaterMark: 10 }).then((res) => res.clone().arrayBuffer())
		).to.timeout;
	});

	it("should not timeout on cloning response without consuming one of the streams when the second packet size is less than default highWaterMark", function () {
		this.timeout(300);
		const url = local.mockResponse((res) => {
			const firstPacketMaxSize = 65438;
			const secondPacketSize = 16 * 1024; // = defaultHighWaterMark
			res.end(crypto.randomBytes(firstPacketMaxSize + secondPacketSize - 1));
		});
		return expect(fetch(url).then((res) => res.clone().arrayBuffer())).not.to
			.timeout;
	});

	it("should not timeout on cloning response without consuming one of the streams when the second packet size is less than custom highWaterMark", function () {
		this.timeout(300);
		const url = local.mockResponse((res) => {
			const firstPacketMaxSize = 65438;
			const secondPacketSize = 10;
			res.end(crypto.randomBytes(firstPacketMaxSize + secondPacketSize - 1));
		});
		return expect(
			fetch(url, { highWaterMark: 10 }).then((res) => res.clone().arrayBuffer())
		).not.to.timeout;
	});

	it("should not timeout on cloning response without consuming one of the streams when the response size is double the custom large highWaterMark - 1", function () {
		this.timeout(300);
		const url = local.mockResponse((res) => {
			res.end(crypto.randomBytes(2 * 512 * 1024 - 1));
		});
		return expect(
			fetch(url, { highWaterMark: 512 * 1024 }).then((res) =>
				res.clone().arrayBuffer()
			)
		).not.to.timeout;
	});

	it("should allow get all responses of a header", () => {
		const url = `${base}cookie`;
		return fetch(url).then((res) => {
			const expected = "a=1, b=1";
			expect(res.headers.get("set-cookie")).to.equal(expected);
			expect(res.headers.get("Set-Cookie")).to.equal(expected);
		});
	});

	it("should return all headers using raw()", () => {
		const url = `${base}cookie`;
		return fetch(url).then((res) => {
			const expected = ["a=1", "b=1"];

			expect(res.headers.raw()["set-cookie"]).to.deep.equal(expected);
		});
	});

	it("should allow deleting header", () => {
		const url = `${base}cookie`;
		return fetch(url).then((res) => {
			res.headers.delete("set-cookie");
			expect(res.headers.get("set-cookie")).to.be.null;
		});
	});

	it("should send request with connection keep-alive if agent is provided", () => {
		const url = `${base}inspect`;
		const options = {
			agent: new http.Agent({
				keepAlive: true,
			}),
		};
		return fetch(url, options)
			.then((res) => {
				return res.json();
			})
			.then((res) => {
				expect(res.headers.connection).to.equal("keep-alive");
			});
	});

	it("should support fetch with Request instance", () => {
		const url = `${base}hello`;
		const request = new Request(url);
		return fetch(request).then((res) => {
			expect(res.url).to.equal(url);
			expect(res.ok).to.be.true;
			expect(res.status).to.equal(200);
		});
	});

	it("should support fetch with Node.js URL object", () => {
		const url = `${base}hello`;
		const urlObject = new URL(url);
		const request = new Request(urlObject);
		return fetch(request).then((res) => {
			expect(res.url).to.equal(url);
			expect(res.ok).to.be.true;
			expect(res.status).to.equal(200);
		});
	});

	it("should support fetch with WHATWG URL object", () => {
		const url = `${base}hello`;
		const urlObject = new URL(url);
		const request = new Request(urlObject);
		return fetch(request).then((res) => {
			expect(res.url).to.equal(url);
			expect(res.ok).to.be.true;
			expect(res.status).to.equal(200);
		});
	});

	it("should keep `?` sign in URL when no params are given", () => {
		const url = `${base}question?`;
		const urlObject = new URL(url);
		const request = new Request(urlObject);
		return fetch(request).then((res) => {
			expect(res.url).to.equal(url);
			expect(res.ok).to.be.true;
			expect(res.status).to.equal(200);
		});
	});

	it("if params are given, do not modify anything", () => {
		const url = `${base}question?a=1`;
		const urlObject = new URL(url);
		const request = new Request(urlObject);
		return fetch(request).then((res) => {
			expect(res.url).to.equal(url);
			expect(res.ok).to.be.true;
			expect(res.status).to.equal(200);
		});
	});

	it("should preserve the hash (#) symbol", () => {
		const url = `${base}question?#`;
		const urlObject = new URL(url);
		const request = new Request(urlObject);
		return fetch(request).then((res) => {
			expect(res.url).to.equal(url);
			expect(res.ok).to.be.true;
			expect(res.status).to.equal(200);
		});
	});

	it("should support reading blob as text", () => {
		return new Response("hello")
			.blob()
			.then((blob) => blob.text())
			.then((body) => {
				expect(body).to.equal("hello");
			});
	});

	it("should support reading blob as arrayBuffer", () => {
		return new Response("hello")
			.blob()
			.then((blob) => blob.arrayBuffer())
			.then((ab) => {
				const string = String.fromCharCode.apply(null, new Uint8Array(ab));
				expect(string).to.equal("hello");
			});
	});

	it("should support reading blob as stream", () => {
		return new Response("hello").blob().then((blob) =>
			streamToPromise(blob.stream(), (data) => {
				const string = Buffer.from(data).toString();
				expect(string).to.equal("hello");
			})
		);
	});

	it("should support blob round-trip", () => {
		const url = `${base}hello`;

		let length;
		let type;

		return fetch(url)
			.then((res) => res.blob())
			.then((blob) => {
				const url = `${base}inspect`;
				length = blob.size;
				type = blob.type;
				return fetch(url, {
					method: "POST",
					body: blob,
				});
			})
			.then((res) => res.json())
			.then(({ body, headers }) => {
				expect(body).to.equal("world");
				expect(headers["content-type"]).to.equal(type);
				expect(headers["content-length"]).to.equal(String(length));
			});
	});

	it("should support overwrite Request instance", () => {
		const url = `${base}inspect`;
		const request = new Request(url, {
			method: "POST",
			headers: {
				a: "1",
			},
		});
		return fetch(request, {
			method: "GET",
			headers: {
				a: "2",
			},
		})
			.then((res) => {
				return res.json();
			})
			.then((body) => {
				expect(body.method).to.equal("GET");
				expect(body.headers.a).to.equal("2");
			});
	});

	it("should support arrayBuffer(), blob(), text(), json() and buffer() method in Body constructor", () => {
		const body = new Body("a=1");
		expect(body).to.have.property("arrayBuffer");
		expect(body).to.have.property("blob");
		expect(body).to.have.property("text");
		expect(body).to.have.property("json");
	});

	/* eslint-disable-next-line func-names */
	it("should create custom FetchError", function funcName() {
		const systemError = new Error("system");
		systemError.code = "ESOMEERROR";

		const err = new FetchError("test message", "test-error", systemError);
		expect(err).to.be.an.instanceof(Error);
		expect(err).to.be.an.instanceof(FetchError);
		expect(err.name).to.equal("FetchError");
		expect(err.message).to.equal("test message");
		expect(err.type).to.equal("test-error");
		expect(err.code).to.equal("ESOMEERROR");
		expect(err.errno).to.equal("ESOMEERROR");
		// Reading the stack is quite slow (~30-50ms)
		expect(err.stack)
			.to.include("funcName")
			.and.to.startWith(`${err.name}: ${err.message}`);
	});

	it("should support https request", function () {
		this.timeout(5000);
		const url = "https://github.com/";
		const options = {
			method: "HEAD",
		};
		return fetch(url, options).then((res) => {
			expect(res.status).to.equal(200);
			expect(res.ok).to.be.true;
		});
	});

	// Issue #414
	it("should reject if attempt to accumulate body stream throws", () => {
		const res = new Response(
			stream.Readable.from(
				(async function* () {
					yield Buffer.from("tada");
					await new Promise((resolve) => {
						setTimeout(resolve, 200);
					});
					yield { tada: "yes" };
				})()
			)
		);

		return expect(res.text())
			.to.eventually.be.rejected.and.be.an.instanceOf(FetchError)
			.and.include({ type: "system" })
			.and.have.property("message")
			.that.include("Could not create Buffer");
	});

	it("supports supplying a lookup function to the agent", () => {
		const url = `${base}redirect/301`;
		let called = 0;
		function lookupSpy(hostname, options, callback) {
			called++;
			return lookup(hostname, options, callback);
		}

		const agent = http.Agent({ lookup: lookupSpy });
		return fetch(url, { agent }).then(() => {
			expect(called).to.equal(2);
		});
	});

<<<<<<< HEAD
	it("supports supplying a famliy option to the agent", () => {
		const url = `${base}redirect/301`;
		const families = [];
		const family = Symbol("family");
=======
	it("supports supplying a family option to the agent", async () => {
		const url = `${base}redirect/301`;
		const families = [];
		const family = 0;
>>>>>>> 7f91c871
		function lookupSpy(hostname, options, callback) {
			families.push(options.family);
			return lookup(hostname, options, callback);
		}

<<<<<<< HEAD
		const agent = http.Agent({ lookup: lookupSpy, family });
		return fetch(url, { agent }).then(() => {
			expect(families).to.have.length(2);
			expect(families[0]).to.equal(family);
			expect(families[1]).to.equal(family);
		});
=======
		const agent = new http.Agent({ lookup: lookupSpy, family });
		let res = await fetch(url, { agent });
		expect(families).to.have.length(2);
		expect(families[0]).to.equal(family);
		expect(families[1]).to.equal(family);
		await res.arrayBuffer();
>>>>>>> 7f91c871
	});

	it("should allow a function supplying the agent", () => {
		const url = `${base}inspect`;

		const agent = new http.Agent({
			keepAlive: true,
		});

		let parsedURL;

		return fetch(url, {
			agent(_parsedURL) {
				parsedURL = _parsedURL;
				return agent;
			},
		})
			.then((res) => {
				return res.json();
			})
			.then((res) => {
				// The agent provider should have been called
				expect(parsedURL.protocol).to.equal("http:");
				// The agent we returned should have been used
				expect(res.headers.connection).to.equal("keep-alive");
			});
	});

	it("should calculate content length and extract content type for each body type", () => {
		const url = `${base}hello`;
		const bodyContent = "a=1";

		const streamBody = stream.Readable.from(bodyContent);
		const streamRequest = new Request(url, {
			method: "POST",
			body: streamBody,
			size: 1024,
		});

		const blobBody = new Blob([bodyContent], { type: "text/plain" });
		const blobRequest = new Request(url, {
			method: "POST",
			body: blobBody,
			size: 1024,
		});

		const formBody = new FormData();
		formBody.append("a", "1");
		const formRequest = new Request(url, {
			method: "POST",
			body: formBody,
			size: 1024,
		});

		const bufferBody = Buffer.from(bodyContent);
		const bufferRequest = new Request(url, {
			method: "POST",
			body: bufferBody,
			size: 1024,
		});

		const stringRequest = new Request(url, {
			method: "POST",
			body: bodyContent,
			size: 1024,
		});

		const nullRequest = new Request(url, {
			method: "GET",
			body: null,
			size: 1024,
		});

		expect(getTotalBytes(streamRequest)).to.be.null;
		expect(getTotalBytes(blobRequest)).to.equal(blobBody.size);
		expect(getTotalBytes(formRequest)).to.not.be.null;
		expect(getTotalBytes(bufferRequest)).to.equal(bufferBody.length);
		expect(getTotalBytes(stringRequest)).to.equal(bodyContent.length);
		expect(getTotalBytes(nullRequest)).to.equal(0);

		expect(extractContentType(streamRequest)).to.be.null;
		expect(extractContentType(blobRequest)).to.equal("text/plain");
		expect(extractContentType(formRequest)).to.startWith("multipart/form-data");
		expect(extractContentType(bufferRequest)).to.be.null;
		expect(extractContentType(stringRequest)).to.equal(
			"text/plain;charset=UTF-8"
		);
		expect(extractContentType(nullRequest)).to.be.null;
	});

	it("should encode URLs as UTF-8", async () => {
		const url = `${base}möbius`;
		const res = await fetch(url);
		expect(res.url).to.equal(`${base}m%C3%B6bius`);
	});
});<|MERGE_RESOLUTION|>--- conflicted
+++ resolved
@@ -1,15 +1,4 @@
 // Test tools
-<<<<<<< HEAD
-import zlib from "zlib";
-import crypto from "crypto";
-import http from "http";
-import fs from "fs";
-import stream from "stream";
-import path from "path";
-import { lookup } from "dns";
-import vm from "vm";
-import { TextEncoder } from "util";
-=======
 import zlib from "node:zlib";
 import crypto from "node:crypto";
 import http from "node:http";
@@ -19,7 +8,7 @@
 import { lookup } from "node:dns";
 import vm from "node:vm";
 import { TextEncoder } from "node:util";
->>>>>>> 7f91c871
+
 import chai from "chai";
 import chaiPromised from "chai-as-promised";
 import chaiIterator from "chai-iterator";
@@ -2385,37 +2374,21 @@
 		});
 	});
 
-<<<<<<< HEAD
-	it("supports supplying a famliy option to the agent", () => {
-		const url = `${base}redirect/301`;
-		const families = [];
-		const family = Symbol("family");
-=======
 	it("supports supplying a family option to the agent", async () => {
 		const url = `${base}redirect/301`;
 		const families = [];
 		const family = 0;
->>>>>>> 7f91c871
 		function lookupSpy(hostname, options, callback) {
 			families.push(options.family);
 			return lookup(hostname, options, callback);
 		}
 
-<<<<<<< HEAD
-		const agent = http.Agent({ lookup: lookupSpy, family });
-		return fetch(url, { agent }).then(() => {
-			expect(families).to.have.length(2);
-			expect(families[0]).to.equal(family);
-			expect(families[1]).to.equal(family);
-		});
-=======
 		const agent = new http.Agent({ lookup: lookupSpy, family });
 		let res = await fetch(url, { agent });
 		expect(families).to.have.length(2);
 		expect(families[0]).to.equal(family);
 		expect(families[1]).to.equal(family);
 		await res.arrayBuffer();
->>>>>>> 7f91c871
 	});
 
 	it("should allow a function supplying the agent", () => {
