name: Validate

on:
  push:
    branches:
      - main
  pull_request:

jobs:
  typecheck:
    name: ʦ TypeScript (${{ matrix.project }})

    strategy:
      fail-fast: false

      matrix:
        project: [blob, fetch, file, form-data, stream]

    runs-on: ubuntu-latest

    steps:
      - name: ⬇️ Checkout repo
        uses: actions/checkout@v4

      - name: ⎔ Setup node
        uses: actions/setup-node@v4
        with:
          cache: yarn
          node-version: 18

      - name: 📥 Install deps
        run: yarn --frozen-lockfile

      - name: 🔎 Type check
        run: yarn typecheck
        working-directory: packages/${{matrix.project}}

  test:
    name: 🧪 Test (${{ matrix.project }} / ${{ matrix.os }} / node@${{ matrix.node }})

    strategy:
      fail-fast: false

      matrix:
<<<<<<< HEAD
        node: [18, 20]
=======
        node: [16, 18, 20]
>>>>>>> 32e85f44
        os: [ubuntu-latest, windows-latest, macos-latest]
        project: [blob, fetch, file, form-data, stream]

    runs-on: ${{ matrix.os }}

    steps:
      - name: ⬇️ Checkout repo
        uses: actions/checkout@v4

      - name: ⎔ Setup node
        uses: actions/setup-node@v4
        with:
          cache: yarn
          node-version: ${{ matrix.node }}

      - name: 📥 Install deps
        run: yarn --frozen-lockfile

      - name: 🧪 Test (CJS)
        run: yarn test:cjs
        working-directory: packages/${{matrix.project}}

      - name: 🧪 Test (ES)
        run: yarn test:es
        working-directory: packages/${{matrix.project}}

      - name: 🧪 Test (Web)
        run: npm run test:web --if-present
        working-directory: packages/${{matrix.project}}<|MERGE_RESOLUTION|>--- conflicted
+++ resolved
@@ -42,11 +42,7 @@
       fail-fast: false
 
       matrix:
-<<<<<<< HEAD
         node: [18, 20]
-=======
-        node: [16, 18, 20]
->>>>>>> 32e85f44
         os: [ubuntu-latest, windows-latest, macos-latest]
         project: [blob, fetch, file, form-data, stream]
 
